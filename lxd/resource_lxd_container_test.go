--- conflicted
+++ resolved
@@ -279,26 +279,35 @@
 	})
 }
 
-<<<<<<< HEAD
 func TestAccContainer_defaultProfile(t *testing.T) {
-=======
-func TestAccContainer_configLimits(t *testing.T) {
->>>>>>> 86270960
-	var container api.Container
-	containerName := strings.ToLower(petname.Generate(2, "-"))
-
-	resource.Test(t, resource.TestCase{
-		PreCheck:  func() { testAccPreCheck(t) },
-		Providers: testAccProviders,
-		Steps: []resource.TestStep{
-			resource.TestStep{
-<<<<<<< HEAD
+	var container api.Container
+	containerName := strings.ToLower(petname.Generate(2, "-"))
+
+	resource.Test(t, resource.TestCase{
+		PreCheck:  func() { testAccPreCheck(t) },
+		Providers: testAccProviders,
+		Steps: []resource.TestStep{
+			resource.TestStep{
 				Config: testAccContainer_defaultProfile(containerName),
 				Check: resource.ComposeTestCheckFunc(
 					testAccContainerRunning(t, "lxd_container.container1", &container),
 					resource.TestCheckResourceAttr("lxd_container.container1", "profiles.0", "default"),
 					testAccContainerProfile(&container, "default"),
-=======
+				),
+			},
+		},
+	})
+}
+
+func TestAccContainer_configLimits(t *testing.T) {
+	var container api.Container
+	containerName := strings.ToLower(petname.Generate(2, "-"))
+
+	resource.Test(t, resource.TestCase{
+		PreCheck:  func() { testAccPreCheck(t) },
+		Providers: testAccProviders,
+		Steps: []resource.TestStep{
+			resource.TestStep{
 				Config: testAccContainer_configLimits_1(containerName),
 				Check: resource.ComposeTestCheckFunc(
 					testAccContainerRunning(t, "lxd_container.container1", &container),
@@ -310,7 +319,6 @@
 				Check: resource.ComposeTestCheckFunc(
 					testAccContainerRunning(t, "lxd_container.container1", &container),
 					resource.TestCheckResourceAttr("lxd_container.container1", "limits.cpu", "2"),
->>>>>>> 86270960
 				),
 			},
 		},
@@ -687,13 +695,15 @@
 	`, name)
 }
 
-<<<<<<< HEAD
 func testAccContainer_defaultProfile(name string) string {
 	return fmt.Sprintf(`
 resource "lxd_container" "container1" {
   name = "%s"
   image = "ubuntu"
-=======
+}
+	`, name)
+}
+
 func testAccContainer_configLimits_1(name string) string {
 	return fmt.Sprintf(`
 resource "lxd_container" "container1" {
@@ -718,7 +728,6 @@
   limits {
 	  "cpu" = "2"
   }
->>>>>>> 86270960
 }
 	`, name)
 }